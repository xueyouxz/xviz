--- conflicted
+++ resolved
@@ -22,42 +22,50 @@
 const defaultValidateError = console.error;
 /* eslint-enable no-console */
 
-/* global console */
-/* eslint-disable no-console */
-const defaultValidateWarn = console.warn;
-const defaultValidateError = console.error;
-/* eslint-enable no-console */
-
 export default class XVIZMetadataBuilder {
   constructor({validateWarn = defaultValidateWarn, validateError = defaultValidateError} = {}) {
     this._validateWarn = validateWarn;
     this._validateError = validateError;
 
     this.data = {
-      streams: {},
-      styles: {}
+      streams: {}
     };
 
     this.streamId = null;
     this.tmp_stream = {};
+    this.tmp_matrix_transform = null;
+    this.tmp_pose_transform = null;
+    this.tmp_log_info = {};
+    // TODO:
+    // cameras
+    // stream_aliases
+    // ui_config
+    // map_info
+    // vehicle_info
   }
 
   getMetadata() {
     this._flush();
 
-    return {
-      type: 'metadata',
+    const metadata = {
+      version: '2.0.0',
       ...this.data
     };
+
+    if (Object.keys(this.tmp_log_info).length > 0) {
+      metadata.log_info = this.tmp_log_info;
+    }
+
+    return metadata;
   }
 
   startTime(time) {
-    this.data.start_time = time;
+    this.tmp_log_info.start_time = time;
     return this;
   }
 
   endTime(time) {
-    this.data.end_time = time;
+    this.tmp_log_info.end_time = time;
     return this;
   }
 
@@ -70,18 +78,25 @@
     return this;
   }
 
+  // Used for validation in XVIZBuilder
   category(category) {
     this.tmp_stream.category = category;
     return this;
   }
 
+  // Used for validation in XVIZBuilder
   type(t) {
     this.tmp_stream.type = t;
     return this;
   }
 
+  source(source) {
+    this.tmp_stream.source = source;
+    return this;
+  }
+
   unit(u) {
-    this.tmp_stream.unit = u;
+    this.tmp_stream.units = u;
     return this;
   }
 
@@ -107,37 +122,26 @@
     return this;
   }
 
-  styleClassDefault(style) {
-    this.styleClass('*', style);
+  streamStyle(style) {
+    this.tmp_stream.stream_style = style;
     return this;
   }
 
-  styleClass(className, style) {
-<<<<<<< HEAD
-    if (!this.stream_id) {
-=======
+  styleClass(name, style) {
     if (!this.streamId) {
->>>>>>> 8c8bda5f
       this._validateError('A stream must set before adding a style rule.');
       return this;
     }
 
     const streamRule = {
-      ...style,
-      class: className
+      name,
+      style
     };
 
-<<<<<<< HEAD
-    if (!this.data.styles[this.stream_id]) {
-      this.data.styles[this.stream_id] = [streamRule];
+    if (!this.tmp_stream.style_classes) {
+      this.tmp_stream.style_classes = [streamRule];
     } else {
-      this.data.styles[this.stream_id].push(streamRule);
-=======
-    if (!this.data.styles[this.streamId]) {
-      this.data.styles[this.streamId] = [streamRule];
-    } else {
-      this.data.styles[this.streamId].push(streamRule);
->>>>>>> 8c8bda5f
+      this.tmp_stream.style_classes.push(streamRule);
     }
     return this;
   }
